/*
 * Licensed to Elasticsearch under one or more contributor
 * license agreements. See the NOTICE file distributed with
 * this work for additional information regarding copyright
 * ownership. Elasticsearch licenses this file to you under
 * the Apache License, Version 2.0 (the "License"); you may
 * not use this file except in compliance with the License.
 * You may obtain a copy of the License at
 *
 *    http://www.apache.org/licenses/LICENSE-2.0
 *
 * Unless required by applicable law or agreed to in writing,
 * software distributed under the License is distributed on an
 * "AS IS" BASIS, WITHOUT WARRANTIES OR CONDITIONS OF ANY
 * KIND, either express or implied.  See the License for the
 * specific language governing permissions and limitations
 * under the License.
 */

package org.elasticsearch.node.service;

import java.io.Closeable;
import java.io.IOException;
<<<<<<< HEAD
import java.util.HashMap;
import java.util.Map;
=======
>>>>>>> a2002922

import org.elasticsearch.Build;
import org.elasticsearch.Version;
import org.elasticsearch.action.admin.cluster.node.info.NodeInfo;
import org.elasticsearch.action.admin.cluster.node.stats.NodeStats;
import org.elasticsearch.action.admin.indices.stats.CommonStatsFlags;
import org.elasticsearch.cluster.service.ClusterService;
import org.elasticsearch.common.component.AbstractComponent;
import org.elasticsearch.common.inject.Inject;
import org.elasticsearch.common.settings.Settings;
import org.elasticsearch.common.settings.SettingsFilter;
import org.elasticsearch.discovery.Discovery;
import org.elasticsearch.http.HttpServer;
import org.elasticsearch.indices.IndicesService;
import org.elasticsearch.indices.breaker.CircuitBreakerService;
import org.elasticsearch.ingest.IngestService;
import org.elasticsearch.monitor.MonitorService;
import org.elasticsearch.plugins.PluginsService;
import org.elasticsearch.script.ScriptService;
import org.elasticsearch.threadpool.ThreadPool;
import org.elasticsearch.transport.TransportService;

<<<<<<< HEAD
import static java.util.Collections.emptyMap;
import static java.util.Collections.unmodifiableMap;

=======
>>>>>>> a2002922
/**
 */
public class NodeService extends AbstractComponent implements Closeable {

    private final ThreadPool threadPool;
    private final MonitorService monitorService;
    private final TransportService transportService;
    private final IndicesService indicesService;
    private final PluginsService pluginService;
    private final CircuitBreakerService circuitBreakerService;
    private final IngestService ingestService;
    private final SettingsFilter settingsFilter;
    private ClusterService clusterService;
    private ScriptService scriptService;
    private final HttpServer httpServer;

    private final Discovery discovery;

    @Inject
    public NodeService(Settings settings, ThreadPool threadPool, MonitorService monitorService,
                       Discovery discovery, TransportService transportService, IndicesService indicesService,
<<<<<<< HEAD
                       PluginsService pluginService, CircuitBreakerService circuitBreakerService, ScriptService scriptService,
                       IngestService ingestService, ClusterService clusterService, SettingsFilter settingsFilter) {
=======
                       PluginsService pluginService, CircuitBreakerService circuitBreakerService, HttpServer httpServer,
                       ProcessorsRegistry.Builder processorsRegistryBuilder, ClusterService clusterService, SettingsFilter settingsFilter) {
>>>>>>> a2002922
        super(settings);
        this.threadPool = threadPool;
        this.monitorService = monitorService;
        this.transportService = transportService;
        this.indicesService = indicesService;
        this.discovery = discovery;
        this.pluginService = pluginService;
        this.circuitBreakerService = circuitBreakerService;
        this.httpServer = httpServer;
        this.clusterService = clusterService;
        this.ingestService = ingestService;
        this.settingsFilter = settingsFilter;
        this.scriptService = scriptService;
        clusterService.add(ingestService.getPipelineStore());
        clusterService.add(ingestService.getPipelineExecutionService());
    }

<<<<<<< HEAD
    public void setHttpServer(@Nullable HttpServer httpServer) {
        this.httpServer = httpServer;
    }

    public synchronized void putAttribute(String key, String value) {
        Map<String, String> newServiceAttributes = new HashMap<>(serviceAttributes);
        newServiceAttributes.put(key, value);
        serviceAttributes = unmodifiableMap(newServiceAttributes);
    }

    public synchronized void removeAttribute(String key) {
        Map<String, String> newServiceAttributes = new HashMap<>(serviceAttributes);
        newServiceAttributes.remove(key);
        serviceAttributes = unmodifiableMap(newServiceAttributes);
    }

    /**
     * Attributes different services in the node can add to be reported as part of the node info (for example).
     */
    public Map<String, String> attributes() {
        return this.serviceAttributes;
=======
    // can not use constructor injection or there will be a circular dependency
    @Inject(optional = true)
    public void setScriptService(ScriptService scriptService) {
        this.scriptService = scriptService;
        this.ingestService.buildProcessorsFactoryRegistry(scriptService, clusterService);
>>>>>>> a2002922
    }

    public NodeInfo info() {
        return new NodeInfo(Version.CURRENT, Build.CURRENT, discovery.localNode(),
                settings,
                monitorService.osService().info(),
                monitorService.processService().info(),
                monitorService.jvmService().info(),
                threadPool.info(),
                transportService.info(),
                httpServer.info(),
                pluginService == null ? null : pluginService.info(),
                ingestService == null ? null : ingestService.info(),
                indicesService.getTotalIndexingBufferBytes()
        );
    }

    public NodeInfo info(boolean settings, boolean os, boolean process, boolean jvm, boolean threadPool,
                boolean transport, boolean http, boolean plugin, boolean ingest, boolean indices) {
        return new NodeInfo(Version.CURRENT, Build.CURRENT, discovery.localNode(),
                settings ? settingsFilter.filter(this.settings) : null,
                os ? monitorService.osService().info() : null,
                process ? monitorService.processService().info() : null,
                jvm ? monitorService.jvmService().info() : null,
                threadPool ? this.threadPool.info() : null,
                transport ? transportService.info() : null,
                http ? httpServer.info() : null,
                plugin ? (pluginService == null ? null : pluginService.info()) : null,
                ingest ? (ingestService == null ? null : ingestService.info()) : null,
                indices ? indicesService.getTotalIndexingBufferBytes() : null
        );
    }

    public NodeStats stats() throws IOException {
        // for indices stats we want to include previous allocated shards stats as well (it will
        // only be applied to the sensible ones to use, like refresh/merge/flush/indexing stats)
        return new NodeStats(discovery.localNode(), System.currentTimeMillis(),
                indicesService.stats(true),
                monitorService.osService().stats(),
                monitorService.processService().stats(),
                monitorService.jvmService().stats(),
                threadPool.stats(),
                monitorService.fsService().stats(),
                transportService.stats(),
                httpServer.stats(),
                circuitBreakerService.stats(),
                scriptService.stats(),
                discovery.stats(),
                ingestService.getPipelineExecutionService().stats()
        );
    }

    public NodeStats stats(CommonStatsFlags indices, boolean os, boolean process, boolean jvm, boolean threadPool,
                           boolean fs, boolean transport, boolean http, boolean circuitBreaker,
                           boolean script, boolean discoveryStats, boolean ingest) {
        // for indices stats we want to include previous allocated shards stats as well (it will
        // only be applied to the sensible ones to use, like refresh/merge/flush/indexing stats)
        return new NodeStats(discovery.localNode(), System.currentTimeMillis(),
                indices.anySet() ? indicesService.stats(true, indices) : null,
                os ? monitorService.osService().stats() : null,
                process ? monitorService.processService().stats() : null,
                jvm ? monitorService.jvmService().stats() : null,
                threadPool ? this.threadPool.stats() : null,
                fs ? monitorService.fsService().stats() : null,
                transport ? transportService.stats() : null,
                http ? httpServer.stats() : null,
                circuitBreaker ? circuitBreakerService.stats() : null,
                script ? scriptService.stats() : null,
                discoveryStats ? discovery.stats() : null,
                ingest ? ingestService.getPipelineExecutionService().stats() : null
        );
    }

    public IngestService getIngestService() {
        return ingestService;
    }

    @Override
    public void close() throws IOException {
        indicesService.close();
    }
}<|MERGE_RESOLUTION|>--- conflicted
+++ resolved
@@ -21,11 +21,8 @@
 
 import java.io.Closeable;
 import java.io.IOException;
-<<<<<<< HEAD
 import java.util.HashMap;
 import java.util.Map;
-=======
->>>>>>> a2002922
 
 import org.elasticsearch.Build;
 import org.elasticsearch.Version;
@@ -48,12 +45,6 @@
 import org.elasticsearch.threadpool.ThreadPool;
 import org.elasticsearch.transport.TransportService;
 
-<<<<<<< HEAD
-import static java.util.Collections.emptyMap;
-import static java.util.Collections.unmodifiableMap;
-
-=======
->>>>>>> a2002922
 /**
  */
 public class NodeService extends AbstractComponent implements Closeable {
@@ -73,15 +64,10 @@
     private final Discovery discovery;
 
     @Inject
-    public NodeService(Settings settings, ThreadPool threadPool, MonitorService monitorService,
-                       Discovery discovery, TransportService transportService, IndicesService indicesService,
-<<<<<<< HEAD
-                       PluginsService pluginService, CircuitBreakerService circuitBreakerService, ScriptService scriptService,
+    public NodeService(Settings settings, ThreadPool threadPool, MonitorService monitorService, Discovery discovery,
+                       TransportService transportService, IndicesService indicesService, PluginsService pluginService,
+                       CircuitBreakerService circuitBreakerService, ScriptService scriptService, HttpServer httpServer,
                        IngestService ingestService, ClusterService clusterService, SettingsFilter settingsFilter) {
-=======
-                       PluginsService pluginService, CircuitBreakerService circuitBreakerService, HttpServer httpServer,
-                       ProcessorsRegistry.Builder processorsRegistryBuilder, ClusterService clusterService, SettingsFilter settingsFilter) {
->>>>>>> a2002922
         super(settings);
         this.threadPool = threadPool;
         this.monitorService = monitorService;
@@ -97,37 +83,6 @@
         this.scriptService = scriptService;
         clusterService.add(ingestService.getPipelineStore());
         clusterService.add(ingestService.getPipelineExecutionService());
-    }
-
-<<<<<<< HEAD
-    public void setHttpServer(@Nullable HttpServer httpServer) {
-        this.httpServer = httpServer;
-    }
-
-    public synchronized void putAttribute(String key, String value) {
-        Map<String, String> newServiceAttributes = new HashMap<>(serviceAttributes);
-        newServiceAttributes.put(key, value);
-        serviceAttributes = unmodifiableMap(newServiceAttributes);
-    }
-
-    public synchronized void removeAttribute(String key) {
-        Map<String, String> newServiceAttributes = new HashMap<>(serviceAttributes);
-        newServiceAttributes.remove(key);
-        serviceAttributes = unmodifiableMap(newServiceAttributes);
-    }
-
-    /**
-     * Attributes different services in the node can add to be reported as part of the node info (for example).
-     */
-    public Map<String, String> attributes() {
-        return this.serviceAttributes;
-=======
-    // can not use constructor injection or there will be a circular dependency
-    @Inject(optional = true)
-    public void setScriptService(ScriptService scriptService) {
-        this.scriptService = scriptService;
-        this.ingestService.buildProcessorsFactoryRegistry(scriptService, clusterService);
->>>>>>> a2002922
     }
 
     public NodeInfo info() {
