--- conflicted
+++ resolved
@@ -133,11 +133,8 @@
     private final Set<RequestInterceptor> requestInterceptors;
     private final XPackLicenseState licenseState;
     private final OperatorPrivilegesService operatorPrivilegesService;
-<<<<<<< HEAD
-=======
     private final RestrictedIndices restrictedIndices;
 
->>>>>>> 52726892
     private final boolean isAnonymousEnabled;
     private final boolean anonymousAuthzExceptionEnabled;
     private final AuthorizationTracer authorizationTracer;
@@ -156,11 +153,8 @@
         XPackLicenseState licenseState,
         IndexNameExpressionResolver resolver,
         OperatorPrivilegesService operatorPrivilegesService,
-<<<<<<< HEAD
+        RestrictedIndices restrictedIndices,
         AuthorizationTracer authorizationTracer
-=======
-        RestrictedIndices restrictedIndices
->>>>>>> 52726892
     ) {
         this.clusterService = clusterService;
         this.auditTrailService = auditTrailService;
